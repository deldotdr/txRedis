--- conflicted
+++ resolved
@@ -2,12 +2,7 @@
 @file protocol.py
 
 @author Reza Lotun (rlotun@gmail.com)
-<<<<<<< HEAD
-@data 06/22/10
-Fix maximum recursion bug that would be set off by large bulk replies.
-=======
 @date 06/22/10
->>>>>>> 251def17
 Added multi-bulk command sending support.
 Added support for hash commands.
 Added support for sorted set.
@@ -16,14 +11,11 @@
 Removed inlineCallbacks within protocol code.
 Added setuptools support to setup.py
 
-<<<<<<< HEAD
-=======
 @author Garret Heaton (powdahound@gmail.com)
 @date 06/15/10
 Added read buffering for bulk data.
 Removed use of LineReceiver to avoid Twisted recursion bug.
 
->>>>>>> 251def17
 @author Dorian Raymer
 @date 02/01/10
 Added BLPOP/BRPOP and RPOPLPUSH to list commands.
@@ -84,11 +76,6 @@
     pass
 
 
-<<<<<<< HEAD
-class Redis(basic.LineReceiver, policies.TimeoutMixin):
-    """The main Redis client.
-    """
-=======
 class ConnectionError(RedisError):
     pass
 
@@ -108,24 +95,15 @@
 class RedisBase(protocol.Protocol, policies.TimeoutMixin):
     """The main Redis client."""
 
->>>>>>> 251def17
     ERROR = "-"
     SINGLE_LINE = "+"
     INTEGER = ":"
     BULK = "$"
     MULTI_BULK = "*"
-    MAX_LENGTH = 99999
-    timeOut = 60
 
     def __init__(self, db=None, charset='utf8', errors='strict'):
         self.charset = charset
         self.db = db
-<<<<<<< HEAD
-        self.bulk_length = 0
-        self.multi_bulk_length = 0
-        self.multi_bulk_reply = []
-        self.replyQueue = defer.DeferredQueue()
-=======
         self.errors = errors
         self._buffer = ''
         self._bulk_length = None
@@ -136,7 +114,6 @@
 
     def dataReceived(self, data):
         """Receive data.
->>>>>>> 251def17
 
         Spec: http://code.google.com/p/redis/wiki/ProtocolSpecification
 
@@ -159,70 +136,6 @@
             # wait until we have a line
             if '\r\n' not in self._buffer:
                 return
-<<<<<<< HEAD
-            elif self.multi_bulk_length == 0:
-                self.multiBulkDataReceived()
-        else:
-            # if the line we get doesn't match any of the criteria above, simply send
-            # the complete thing to be processed as a raw data string
-            self.setRawMode()
-            self.rawDataReceived(line)
-
-
-    def rawDataReceived(self, data):
-        """
-        Process and dispatch to bulkDataReceived.
-        @todo buffer raw data in case a bulk piece comes in more than one
-        part
-        """
-        # check if we're reading multi-bulk data
-        self.resetTimeout()
-        reply_len = self.bulk_length
-        if self.multi_bulk_length:
-            # consume data as much as possible
-            # NB: This isn't as clean as I'd like, however it's *absolutely essential*
-            # in the case of a large multi-bulk reply. The standard approach of simply
-            # calling self.setLineMode(extra=rest_data), where rest_data can be a very
-            # large string can lead to exceeding maximum recursion depth since self.dataReceived
-            # will call lineReceived which will then change to rawMode forcing the calling
-            # of rawDataReceived etc. etc.
-            raw = True
-            while True:
-                if not data:
-                    break
-                if raw:
-                    if len(data) >= reply_len:
-                        bulk_data = data[:reply_len]
-                        if not bulk_data:
-                            break
-                        data = data[reply_len + 2:]
-                        self.bulkDataReceived(bulk_data)
-                        raw = False
-                    else:
-                        break
-                else:
-                    if data[0] == self.BULK:
-                        # bulk element received
-                        try:
-                            bulk, data = data.split(self.delimiter, 1)
-                        except ValueError:
-                            break
-                        mblen = int(bulk[1:])
-                        self.bulk_length = reply_len = mblen
-                        raw = True
-                    else:
-                        # we don't have enough data
-                        break
-            if data:
-                self.setLineMode(extra=data)
-            else:
-                self.setLineMode()
-        else:
-            bulk_data = data[:reply_len]
-            rest_data = data[reply_len + 2:]
-            self.bulkDataReceived(bulk_data)
-            self.setLineMode(extra=rest_data)
-=======
 
             # grab a line
             line, self._buffer = self._buffer.split('\r\n', 1)
@@ -293,7 +206,6 @@
         """
         self.failRequests(defer.TimeoutError("Connection timeout"))
         self.transport.loseConnection()
->>>>>>> 251def17
 
     def errorReceived(self, data):
         """Error response received."""
@@ -328,19 +240,6 @@
         self.responseReceived(reply)
 
     def bulkDataReceived(self, data):
-<<<<<<< HEAD
-        """
-        Receipt of a bulk data element.
-        """
-        self.bulk_length = 0
-        if data is None:
-            element = data
-        else:
-            try:
-                element = float(data) if '.' in data else int(data)
-            except ValueError:
-                element = data.decode(self.charset)
-=======
         """Bulk data response received."""
         self._bulk_length = None
 
@@ -354,7 +253,6 @@
                 element = int(data)
         except ValueError:
             element = data.decode(self.charset)
->>>>>>> 251def17
 
         # store bulks we're receiving as part of a multi-bulk response
         if self._multi_bulk_length > 0:
@@ -431,24 +329,6 @@
     def set(self, key, value, preserve=False, getset=False, expire=None):
         """
         """
-<<<<<<< HEAD
-        # the following will raise an error for unicode values that can't be encoded to ascii
-        # we could probably add an 'encoding' arg to init, but then what do we do with get()?
-        # convert back to unicode? and what about ints, or pickled values?
-        if getset: command = 'GETSET'
-        elif preserve: command = 'SETNX'
-        else: command = 'SET'
-        if expire:
-            self._mb_cmd('SETEX', key, expire, value)
-            return self.get_response()
-        else:
-            value = self._encode(value)
-            cmd = '%s %s %s\r\n%s\r\n' % (
-                    command, key, len(value), value
-                )
-            self._write(cmd)
-            return self.get_response()
-=======
         # The following will raise an error for unicode values that can't be
         # encoded to ascii. We could probably add an 'encoding' arg to init,
         # but then what do we do with get()? Convert back to unicode? And what
@@ -467,36 +347,23 @@
             self._write('%s %s %s\r\n%s\r\n'
                         % (command, key, len(value), value))
         return self.getResponse()
->>>>>>> 251def17
 
     def mset(self, mapping, preserve=False):
         if preserve:
             command = 'MSETNX'
         else:
             command = 'MSET'
-        self._mb_cmd(command, *list(chain.from_iterable(mapping.iteritems())))
-<<<<<<< HEAD
-        return self.get_response()
-=======
-        return self.getResponse()
->>>>>>> 251def17
+        self._mb_cmd(command, *list(chain(*mapping.iteritems())))
+        return self.getResponse()
 
     def append(self, key, value):
         self._write('APPEND %s %s\r\n%s\r\n' % (
                     key, len(value), value))
-<<<<<<< HEAD
-        return self.get_response()
+        return self.getResponse()
 
     def substr(self, key, start, end):
         self._mb_cmd('SUBSTR', key, start, end)
-        return self.get_response()
-=======
-        return self.getResponse()
-
-    def substr(self, key, start, end):
-        self._mb_cmd('SUBSTR', key, start, end)
-        return self.getResponse()
->>>>>>> 251def17
+        return self.getResponse()
 
     def get(self, key):
         """
@@ -558,22 +425,15 @@
         """
         """
         self._write('KEYS %s\r\n' % pattern)
-<<<<<<< HEAD
-=======
-
->>>>>>> 251def17
+
         def post_process(res):
             if res is not None:
                 res.sort()# XXX is sort ok?
             else:
                 res = []
             return res
-<<<<<<< HEAD
-        return self.get_response().addCallback(post_process)
-=======
 
         return self.getResponse().addCallback(post_process)
->>>>>>> 251def17
 
     def randomkey(self):
         """
@@ -900,16 +760,8 @@
         """
         """
         value = self._encode(value)
-<<<<<<< HEAD
-        cmd = 'SADD %s %s\r\n%s\r\n' % (
-            key, len(value), value
-        )
-        self._write(cmd)
-        return self.get_response()
-=======
         self._write('SADD %s %s\r\n%s\r\n' % (key, len(value), value))
         return self.getResponse()
->>>>>>> 251def17
 
     def srem(self, key, value):
         """
@@ -937,20 +789,13 @@
         """
         """
         self._write('SINTER %s\r\n' % ' '.join(args))
-<<<<<<< HEAD
-=======
-
->>>>>>> 251def17
+
         def post_process(res):
             if type(res) is list:
                 res = set(res)
             return res
-<<<<<<< HEAD
-        return self.get_response().addCallback(post_process)
-=======
 
         return self.getResponse().addCallback(post_process)
->>>>>>> 251def17
 
     def sinterstore(self, dest, *args):
         """
@@ -962,40 +807,24 @@
         """
         """
         self._write('SMEMBERS %s\r\n' % key)
-<<<<<<< HEAD
+
         def post_process(res):
             if type(res) is list:
                 res = set(res)
             return res
-        return self.get_response().addCallback(post_process)
-
-=======
+
+        return self.getResponse().addCallback(post_process)
+
+    def sunion(self, *args):
+        """
+        """
+        self._write('SUNION %s\r\n' % ' '.join(args))
 
         def post_process(res):
             if type(res) is list:
                 res = set(res)
             return res
-
         return self.getResponse().addCallback(post_process)
-
->>>>>>> 251def17
-    def sunion(self, *args):
-        """
-        """
-        self._write('SUNION %s\r\n' % ' '.join(args))
-<<<<<<< HEAD
-=======
-
->>>>>>> 251def17
-        def post_process(res):
-            if type(res) is list:
-                res = set(res)
-            return res
-<<<<<<< HEAD
-        return self.get_response().addCallback(post_process)
-=======
-        return self.getResponse().addCallback(post_process)
->>>>>>> 251def17
 
     def sunionstore(self, dest, *args):
         """
@@ -1042,21 +871,6 @@
         """
         """
         self._write('INFO\r\n')
-<<<<<<< HEAD
-
-        def post_process(res):
-            info = dict()
-            res = res.split('\r\n')
-            for l in res:
-                if not l:
-                    continue
-                k, v = l.split(':')
-                info[k] = int(v) if v.isdigit() else v
-            return info
-        return self.get_response().addCallback(post_process)
-
-=======
->>>>>>> 251def17
 
         def post_process(res):
             info = dict()
@@ -1121,24 +935,16 @@
         self._write(cmd)
 
     def hmset(self, key, in_dict):
-        fields = list(chain.from_iterable(in_dict.iteritems()))
+        fields = list(chain(*in_dict.iteritems()))
         self._mb_cmd('HMSET', *([key] + fields))
-<<<<<<< HEAD
-        return self.get_response()
-=======
-        return self.getResponse()
->>>>>>> 251def17
+        return self.getResponse()
 
     def hset(self, key, field, value, preserve=False):
         if preserve:
             self._mb_cmd('HSETNX', key, field, value)
         else:
             self._mb_cmd('HSET', key, field, value)
-<<<<<<< HEAD
-        return self.get_response()
-=======
-        return self.getResponse()
->>>>>>> 251def17
+        return self.getResponse()
 
     def hget(self, key, field):
         if isinstance(field, basestring):
@@ -1151,67 +957,36 @@
                 return values
             return dict(izip(field, values))
 
-<<<<<<< HEAD
-        return self.get_response().addCallback(post_process)
-=======
         return self.getResponse().addCallback(post_process)
->>>>>>> 251def17
     hmget = hget
 
     def hkeys(self, key):
         self._mb_cmd('HKEYS', key)
-<<<<<<< HEAD
-        return self.get_response()
+        return self.getResponse()
 
     def hvals(self, key):
         self._mb_cmd('HVALS', key)
-        return self.get_response()
+        return self.getResponse()
 
     def hincr(self, key, field, amount=1):
         self._mb_cmd('HINCRBY', key, field, amount)
-        return self.get_response()
+        return self.getResponse()
 
     def hexists(self, key, field):
         self._mb_cmd('HEXISTS', key, field)
-        return self.get_response()
+        return self.getResponse()
 
     def hdelete(self, key, field):
         self._mb_cmd('HDEL', key, field)
-        return self.get_response()
+        return self.getResponse()
 
     def hlen(self, key):
         self._mb_cmd('HLEN', key)
-        return self.get_response()
+        return self.getResponse()
 
     def hgetall(self, key):
         self._mb_cmd('HGETALL', key)
-=======
-        return self.getResponse()
-
-    def hvals(self, key):
-        self._mb_cmd('HVALS', key)
-        return self.getResponse()
-
-    def hincr(self, key, field, amount=1):
-        self._mb_cmd('HINCRBY', key, field, amount)
-        return self.getResponse()
-
-    def hexists(self, key, field):
-        self._mb_cmd('HEXISTS', key, field)
-        return self.getResponse()
-
-    def hdelete(self, key, field):
-        self._mb_cmd('HDEL', key, field)
-        return self.getResponse()
-
-    def hlen(self, key):
-        self._mb_cmd('HLEN', key)
-        return self.getResponse()
-
-    def hgetall(self, key):
-        self._mb_cmd('HGETALL', key)
-
->>>>>>> 251def17
+
         def post_process(key_vals):
             res = {}
             i = 0
@@ -1219,9 +994,6 @@
                 res[key_vals[i]] = key_vals[i + 1]
                 i += 2
             return res
-<<<<<<< HEAD
-        return self.get_response().addCallback(post_process)
-=======
 
         return self.getResponse().addCallback(post_process)
 
@@ -1232,7 +1004,6 @@
         self._write('PUBLISH %s %s\r\n%s\r\n'
                     % (channel, len(message), message))
         return self.getResponse()
->>>>>>> 251def17
 
     # # # # # # # # #
     # Sorted Set Commands:
@@ -1251,21 +1022,20 @@
     # ZUNIONSTORE / ZINTERSTORE
     def zadd(self, key, member, score):
         self._mb_cmd('ZADD', key, score, member)
-<<<<<<< HEAD
-        return self.get_response()
+        return self.getResponse()
 
     def zrem(self, key, member):
         self._mb_cmd('ZREM', key, member)
-        return self.get_response()
+        return self.getResponse()
 
     def zincr(self, key, member, incr=1):
         self._mb_cmd('ZINCRBY', key, incr, member)
-        return self.get_response()
+        return self.getResponse()
 
     def zrank(self, key, member, reverse=False):
         cmd = 'ZREVRANK' if reverse else 'ZRANK'
         self._mb_cmd(cmd, key, member)
-        return self.get_response()
+        return self.getResponse()
 
     def zrange(self, key, start, end, withscores=False, reverse=False):
         cmd = 'ZREVRANGE' if reverse else 'ZRANGE'
@@ -1273,7 +1043,7 @@
         if withscores:
             args.append('WITHSCORES')
         self._mb_cmd(*args)
-        dfr = self.get_response()
+        dfr = self.getResponse()
 
         def post_process(vals_and_scores):
             # return list of (val, score) tuples
@@ -1285,25 +1055,23 @@
                 i += 2
             return res
 
-=======
-        return self.getResponse()
-
-    def zrem(self, key, member):
-        self._mb_cmd('ZREM', key, member)
-        return self.getResponse()
-
-    def zincr(self, key, member, incr=1):
-        self._mb_cmd('ZINCRBY', key, incr, member)
-        return self.getResponse()
-
-    def zrank(self, key, member, reverse=False):
-        cmd = 'ZREVRANK' if reverse else 'ZRANK'
-        self._mb_cmd(cmd, key, member)
-        return self.getResponse()
-
-    def zrange(self, key, start, end, withscores=False, reverse=False):
-        cmd = 'ZREVRANGE' if reverse else 'ZRANGE'
-        args = [cmd, key, start, end]
+        if withscores:
+            dfr.addCallback(post_process)
+        return dfr
+
+    def zcard(self, key):
+        self._write('ZCARD %s\r\n' % key)
+        return self.getResponse()
+
+    def zscore(self, key, element):
+        self._mb_cmd('ZSCORE', key, element)
+        return self.getResponse()
+
+    def zrangebyscore(self, key, min='-inf', max='+inf', offset=None,
+                      count=None, withscores=False):
+        args = ['ZRANGEBYSCORE', key, min, max]
+        if offset and count:
+            args.extend(['LIMIT', offset, count])
         if withscores:
             args.append('WITHSCORES')
         self._mb_cmd(*args)
@@ -1323,69 +1091,6 @@
             dfr.addCallback(post_process)
         return dfr
 
-    def zcard(self, key):
-        self._write('ZCARD %s\r\n' % key)
-        return self.getResponse()
-
-    def zscore(self, key, element):
-        self._mb_cmd('ZSCORE', key, element)
-        return self.getResponse()
-
-    def zrangebyscore(self, key, min='-inf', max='+inf', offset=None,
-                      count=None, withscores=False):
-        args = ['ZRANGEBYSCORE', key, min, max]
-        if offset and count:
-            args.extend(['LIMIT', offset, count])
-        if withscores:
-            args.append('WITHSCORES')
-        self._mb_cmd(*args)
-        dfr = self.getResponse()
-
-        def post_process(vals_and_scores):
-            # return list of (val, score) tuples
-            res = []
-            bins = len(vals_and_scores) - 1
-            i = 0
-            while i < bins:
-                res.append((vals_and_scores[i], vals_and_scores[i+1]))
-                i += 2
-            return res
-
->>>>>>> 251def17
-        if withscores:
-            dfr.addCallback(post_process)
-        return dfr
-
-<<<<<<< HEAD
-    def zcard(self, key):
-        self._write('ZCARD %s\r\n' % key)
-        return self.get_response()
-
-    def zscore(self, key, element):
-        self._mb_cmd('ZSCORE', key, element)
-        return self.get_response()
-
-    def zrangebyscore(self, key, min='-inf', max='+inf', offset=None, count=None, withscores=False):
-        args = ['ZRANGEBYSCORE', key, min, max]
-        if offset and count:
-            args.extend(['LIMIT', offset, count])
-        if withscores:
-            args.append('WITHSCORES')
-        self._mb_cmd(*args)
-        dfr = self.get_response()
-        def post_process(vals_and_scores):
-            # return list of (val, score) tuples
-            res = []
-            bins = len(vals_and_scores) - 1
-            i = 0
-            while i < bins:
-                res.append((vals_and_scores[i], vals_and_scores[i+1]))
-                i += 2
-            return res
-        if withscores:
-            dfr.addCallback(post_process)
-        return dfr
-=======
 
 class RedisSubscriber(RedisBase):
     """
@@ -1503,5 +1208,4 @@
         if len(patterns) == 0:
             self._write("PUNSUBSCRIBE\r\n")
         else:
-            self._write("PUNSUBSCRIBE %s\r\n" % ' '.join(patterns))
->>>>>>> 251def17
+            self._write("PUNSUBSCRIBE %s\r\n" % ' '.join(patterns))